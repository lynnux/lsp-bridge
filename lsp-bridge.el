--- conflicted
+++ resolved
@@ -296,7 +296,6 @@
   (lsp-bridge-epc-init-epc-layer lsp-bridge-epc-process)
   (setq lsp-bridge-is-starting nil))
 
-<<<<<<< HEAD
 (defvar-local lsp-bridge-last-position 0)
 (defvar-local lsp-bridge-completion-items nil)
 (defvar-local lsp-bridge-completion-prefix nil)
@@ -314,42 +313,6 @@
 
 (defun lsp-bridge-get-lang-server ()
   "Get lang server for current buffer."
-  (alist-get major-mode lsp-bridge-lang-server-list))
-=======
-(defun lsp-bridge-enable ()
-  (lsp-bridge-open-file (buffer-file-name)))
-
-(defun lsp-bridge-open-file (filename)
-  (dolist (buffer (buffer-list))
-    (when (string-equal (buffer-file-name buffer) filename)
-      (with-current-buffer buffer
-        (let ((lang-server (lsp-bridge-get-lang-server)))
-          (if lang-server
-              (progn
-                (setq-local lsp-bridge-flag t)
-                (setq-local lsp-bridge-last-position 0)
-                (setq-local lsp-bridge-completion-items nil)
-                (setq-local lsp-bridge-completion-prefix nil)
-                (setq-local lsp-bridge-completion-common nil)
-                (setq-local lsp-bridge-filepath filename)
-
-                ;; Add fuzzy match.
-                (when (functionp 'lsp-bridge-orderless-setup)
-                  (lsp-bridge-orderless-setup))
-
-                ;; Monitor event.
-                (add-hook 'before-change-functions #'lsp-bridge-monitor-before-change nil t)
-                (add-hook 'after-change-functions #'lsp-bridge-monitor-after-change nil t)
-                (add-hook 'post-command-hook #'lsp-bridge-monitor-post-command nil t)
-                (add-hook 'kill-buffer-hook #'lsp-bridge-monitor-kill-buffer nil t)
-                (add-hook 'completion-at-point-functions #'lsp-bridge-capf nil t)
-
-                ;; Flag `lsp-bridge-is-starting' make sure only call `lsp-bridge-start-process' once.
-                (unless lsp-bridge-is-starting
-                  (lsp-bridge-start-process)))
-            (message "lsp-bridge not support %s now." (prin1 major-mode))))))))
-
-(defun lsp-bridge-get-lang-server ()
   (let ((langserver-info (cl-find-if (lambda (pair)
                                        (let ((mode (car pair)))
                                          (if (symbolp mode)
@@ -358,7 +321,6 @@
     (if langserver-info
         (cdr langserver-info)
       nil)))
->>>>>>> ee4bfc50
 
 (defun lsp-bridge--get-lang-server-by-file-func (filepath)
   "Get lang server for FILEPATH."
@@ -384,79 +346,42 @@
        (string-empty-p (format "%s" (car list)))))
 
 (defun lsp-bridge-record-completion-items (filepath prefix common items kinds annotions)
-<<<<<<< HEAD
+  ;; (message "*** '%s' '%s' '%s'" prefix common items)
+
   (lsp-bridge--with-file-buffer filepath
-    ;;  HACK: bad codes need to be writed
-    (when (length= items (length kinds))
-      (cl-mapcar (lambda (item value)
-                    (put-text-property 0 1 'kind value item)) items kinds))
-    (when (length= items (length annotions))
-      (cl-mapcar (lambda (item value)
-                    (put-text-property 0 1 'annotation value item)) items annotions))
+    ;; Save completion items.
     (setq-local lsp-bridge-completion-items items)
     (setq-local lsp-bridge-completion-prefix prefix)
     (setq-local lsp-bridge-completion-common common)
-    ;; (message "*** '%s' '%s' '%s'" prefix common items)
-    (cond
+
+    ;; Don't popup completion frame if completion items is empty.
+    (unless (lsp-bridge-is-empty-list items)
+      ;; Add kind and annotion information in completion item text.
+      (when (length= items (length kinds))
+        (cl-mapcar (lambda (item value)
+                     (put-text-property 0 1 'kind value item)) items kinds))
+      (when (length= items (length annotions))
+        (cl-mapcar (lambda (item value)
+                     (put-text-property 0 1 'annotation value item)) items annotions))
+
       ;; Hide completion frame if only blank before cursor.
-      ((and (not (split-string (buffer-substring-no-properties (line-beginning-position) (point))))
-            (string-equal prefix "")))
-      ;; Show completion frame when receive completion items.
-      ((and (>= (length items) 1)      ; items is more than one
-            (not (string-equal (car items) ""))) ; not empty items list
-      (pcase (while-no-input ;; Interruptible capf query
-                (run-hook-wrapped 'completion-at-point-functions #'corfu--capf-wrapper))
+      (unless (and (not (split-string (buffer-substring-no-properties (line-beginning-position) (point))))
+                   (string-equal prefix ""))
+
+        ;; Popup completion frame.
+        (pcase (while-no-input ;; Interruptible capf query
+               (run-hook-wrapped 'completion-at-point-functions #'corfu--capf-wrapper))
         (`(,fun ,beg ,end ,table . ,plist)
-          (let ((completion-in-region-mode-predicate
+         (let ((completion-in-region-mode-predicate
                 (lambda () (eq beg (car-safe (funcall fun)))))
-                (completion-extra-properties plist))
-            (setq completion-in-region--data
-                  (list (if (markerp beg) beg (copy-marker beg))
-                        (copy-marker end t)
-                        table
-                        (plist-get plist :predicate)))
-            (corfu--setup)
-            (corfu--update))))
-      ))))
-=======
-  ;; (message "*** '%s' '%s' '%s'" prefix common items)
-
-  (dolist (buffer (buffer-list))
-    (when (string-equal (buffer-file-name buffer) filepath)
-      ;; Save completion items.
-      (setq-local lsp-bridge-completion-items items)
-      (setq-local lsp-bridge-completion-prefix prefix)
-      (setq-local lsp-bridge-completion-common common)
-
-      ;; Don't popup completion frame if completion items is empty.
-      (unless (lsp-bridge-is-empty-list items)
-        ;; Add kind and annotion information in completion item text.
-        (when (length= items (length kinds))
-          (cl-mapcar (lambda (item value)
-                       (put-text-property 0 1 'kind value item)) items kinds))
-        (when (length= items (length annotions))
-          (cl-mapcar (lambda (item value)
-                       (put-text-property 0 1 'annotation value item)) items annotions))
-
-        ;; Hide completion frame if only blank before cursor.
-        (unless (and (not (split-string (buffer-substring-no-properties (line-beginning-position) (point))))
-                     (string-equal prefix ""))
-
-          ;; Popup completion frame.
-          (pcase (while-no-input ;; Interruptible capf query
-                 (run-hook-wrapped 'completion-at-point-functions #'corfu--capf-wrapper))
-          (`(,fun ,beg ,end ,table . ,plist)
-           (let ((completion-in-region-mode-predicate
-                  (lambda () (eq beg (car-safe (funcall fun)))))
-                 (completion-extra-properties plist))
-             (setq completion-in-region--data
-                   (list (if (markerp beg) beg (copy-marker beg))
-                         (copy-marker end t)
-                         table
-                         (plist-get plist :predicate)))
-             (corfu--setup)
-             (corfu--update)))))))))
->>>>>>> ee4bfc50
+               (completion-extra-properties plist))
+           (setq completion-in-region--data
+                 (list (if (markerp beg) beg (copy-marker beg))
+                       (copy-marker end t)
+                       table
+                       (plist-get plist :predicate)))
+           (corfu--setup)
+           (corfu--update))))))))
 
 (defun lsp-bridge-capf ()
   (let ((bounds (bounds-of-thing-at-point 'symbol)))
@@ -618,6 +543,10 @@
     (setq lsp-bridge-filepath buffer-file-name)
     (setq lsp-bridge-last-position 0)
 
+    ;; Add fuzzy match.
+    (when (functionp 'lsp-bridge-orderless-setup)
+                      (lsp-bridge-orderless-setup))
+
     ;; Flag `lsp-bridge-is-starting' make sure only call `lsp-bridge-start-process' once.
     (unless lsp-bridge-is-starting
       (lsp-bridge-start-process)))))
